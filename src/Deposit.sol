--- conflicted
+++ resolved
@@ -101,19 +101,7 @@
         depositedAmount[projectId][address(depositToken)][to] += amount;
         nonces[nonce] = true;
 
-<<<<<<< HEAD
         emit Deposited(to, projectId, depositToken, amount, depositReceiver, nonce, data);
-=======
-        emit Deposited(
-            msg.sender,
-            projectId,
-            depositToken,
-            amount,
-            depositReceiver,
-            nonce,
-            data
-        );
->>>>>>> eb55db66
     }
 
     /* ========== FUNCTIONS ========== */
@@ -211,19 +199,7 @@
         address to,
         bytes calldata data
     ) external whenNotPaused {
-<<<<<<< HEAD
         _beforeDeposit(signature, projectId, depositToken, amount, deadline, nonce, to, data);
-=======
-        _beforeDeposit(
-            signature,
-            projectId,
-            depositToken,
-            amount,
-            deadline,
-            nonce,
-            data
-        );
->>>>>>> eb55db66
         depositToken.safeTransferFrom(msg.sender, depositReceiver, amount);
     }
 
@@ -247,25 +223,8 @@
         address to,
         bytes calldata data
     ) external whenNotPaused {
-<<<<<<< HEAD
         _beforeDeposit(signature, projectId, depositToken, amount, deadline, nonce, to, data);
         swapData.tokenIn.safeTransferFrom(msg.sender, address(this), swapData.amountIn);
-=======
-        _beforeDeposit(
-            signature,
-            projectId,
-            depositToken,
-            amount,
-            deadline,
-            nonce,
-            data
-        );
-        swapData.tokenIn.safeTransferFrom(
-            msg.sender,
-            address(this),
-            swapData.amountIn
-        );
->>>>>>> eb55db66
         _swap(
             swapData.router,
             swapData.data,
@@ -291,19 +250,7 @@
         address to,
         bytes calldata data
     ) external payable whenNotPaused {
-<<<<<<< HEAD
         _beforeDeposit(signature, projectId, IERC20(wNative), msg.value, deadline, nonce, to, data);
-=======
-        _beforeDeposit(
-            signature,
-            projectId,
-            IERC20(wNative),
-            msg.value,
-            deadline,
-            nonce,
-            data
-        );
->>>>>>> eb55db66
         _wrapNative(msg.value);
         IERC20(wNative).safeTransfer(depositReceiver, msg.value);
     }
@@ -330,19 +277,7 @@
         address to,
         bytes calldata data
     ) external payable whenNotPaused {
-<<<<<<< HEAD
         _beforeDeposit(signature, projectId, depositToken, amount, deadline, nonce, to, data);
-=======
-        _beforeDeposit(
-            signature,
-            projectId,
-            depositToken,
-            amount,
-            deadline,
-            nonce,
-            data
-        );
->>>>>>> eb55db66
         _wrapNative(msg.value);
         _swap(
             router,
